services:
  # Unified Homelab MCP Server (RECOMMENDED - All services in one)
  homelab-mcp:
<<<<<<< HEAD
    # Option 1: Use pre-built image from Docker Hub (recommended)
    image: bjeans/homelab-mcp:latest

    # Option 2: Build from source (uncomment below and comment out 'image' above)
    # build: .

=======
    image: bjeans/homelab-mcp:latest
    # Uncomment to build from source instead of using Docker Hub image:
    # build: .
>>>>>>> d9d3f883
    container_name: homelab-mcp
    environment:
      # Leave ENABLED_SERVERS unset to use unified mode (default)
      # Set ANSIBLE_INVENTORY_PATH to your Ansible inventory file
      - ANSIBLE_INVENTORY_PATH=/config/ansible_hosts.yml

      # Add any service-specific environment variables here
      # Docker/Podman (optional - can use Ansible inventory instead)
      # - DOCKER_SERVER1_ENDPOINT=192.168.1.100:2375
      # - PODMAN_SERVER1_ENDPOINT=192.168.1.102:8080

      # Ping targets (optional - can use Ansible inventory instead)
      # - PING_TARGET1=192.168.1.1
      # - PING_TARGET1_NAME=Gateway

      # Ollama (optional - can use Ansible inventory instead)
      # - OLLAMA_PORT=11434
      # - OLLAMA_SERVER1=192.168.1.105

      # Pi-hole
      # - PIHOLE_DELL_HOST=192.168.1.110
      # - PIHOLE_DELL_PORT=80
      # - PIHOLE_API_KEY_DELL=your-api-key-here

      # Unifi
      # - UNIFI_HOST=192.168.1.1
      # - UNIFI_API_KEY=your-api-key-here

    volumes:
      # Mount your Ansible inventory (recommended)
      - ./ansible_hosts.yml:/config/ansible_hosts.yml:ro
    network_mode: host  # Required to access homelab services
    restart: unless-stopped
    stdin_open: true   # Required for MCP stdio communication
    tty: true          # Required for MCP stdio communication
    cap_add:
      - NET_RAW        # Required for ICMP ping operations

  # Legacy mode: Individual servers (uncomment if needed)
  # homelab-mcp-docker:
  #   image: bjeans/homelab-mcp:latest
  #   # Uncomment to build from source instead of using Docker Hub image:
  #   # build: .
  #   container_name: homelab-mcp-docker
  #   environment:
  #     - ENABLED_SERVERS=docker
  #     - ANSIBLE_INVENTORY_PATH=/config/ansible_hosts.yml
  #   volumes:
  #     - ./ansible_hosts.yml:/config/ansible_hosts.yml:ro
  #   network_mode: host
  #   restart: unless-stopped
  #   stdin_open: true
  #   tty: true

  # homelab-mcp-ping:
  #   image: bjeans/homelab-mcp:latest
  #   # Uncomment to build from source instead of using Docker Hub image:
  #   # build: .
  #   container_name: homelab-mcp-ping
  #   environment:
  #     - ENABLED_SERVERS=ping
  #     - ANSIBLE_INVENTORY_PATH=/config/ansible_hosts.yml
  #   volumes:
  #     - ./ansible_hosts.yml:/config/ansible_hosts.yml:ro
  #   network_mode: host
  #   restart: unless-stopped
  #   stdin_open: true
  #   tty: true
  #   cap_add:
  #     - NET_RAW

# Note: The unified server exposes all tools from all sub-servers with namespaced names
# (docker_*, ping_*, ollama_*, pihole_*, unifi_*)<|MERGE_RESOLUTION|>--- conflicted
+++ resolved
@@ -1,18 +1,12 @@
 services:
   # Unified Homelab MCP Server (RECOMMENDED - All services in one)
   homelab-mcp:
-<<<<<<< HEAD
     # Option 1: Use pre-built image from Docker Hub (recommended)
     image: bjeans/homelab-mcp:latest
 
     # Option 2: Build from source (uncomment below and comment out 'image' above)
     # build: .
 
-=======
-    image: bjeans/homelab-mcp:latest
-    # Uncomment to build from source instead of using Docker Hub image:
-    # build: .
->>>>>>> d9d3f883
     container_name: homelab-mcp
     environment:
       # Leave ENABLED_SERVERS unset to use unified mode (default)
