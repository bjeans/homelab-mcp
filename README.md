# Homelab MCP Servers

[![GitHub release](https://img.shields.io/github/v/release/bjeans/homelab-mcp)](https://github.com/bjeans/homelab-mcp/releases)
[![Security Check](https://github.com/bjeans/homelab-mcp/actions/workflows/security-check.yml/badge.svg)](https://github.com/bjeans/homelab-mcp/actions/workflows/security-check.yml)
[![Docker Build](https://github.com/bjeans/homelab-mcp/actions/workflows/docker-publish.yml/badge.svg)](https://github.com/bjeans/homelab-mcp/actions/workflows/docker-publish.yml)
[![Docker Image Version](https://img.shields.io/docker/v/bjeans/homelab-mcp?sort=semver&label=docker)](https://hub.docker.com/r/bjeans/homelab-mcp)
[![Docker Pulls](https://img.shields.io/docker/pulls/bjeans/homelab-mcp)](https://hub.docker.com/r/bjeans/homelab-mcp)
[![License: MIT](https://img.shields.io/badge/License-MIT-yellow.svg)](https://github.com/bjeans/homelab-mcp/blob/main/LICENSE)
![Python](https://img.shields.io/badge/python-3.10+-blue.svg)

Model Context Protocol (MCP) servers for managing homelab infrastructure through Claude Desktop.

A collection of Model Context Protocol (MCP) servers for managing and monitoring your homelab infrastructure through Claude Desktop.

## 🔒 Security Notice

**⚠️ IMPORTANT: Please read [SECURITY.md](SECURITY.md) before deploying this project.**

This project interacts with critical infrastructure (Docker APIs, DNS, network devices). Improper configuration can expose your homelab to security risks.

**Key Security Requirements:**

- **NEVER expose Docker/Podman APIs to the internet** - Use firewall rules to restrict access
- **Keep `.env` file secure** - Contains API keys and should never be committed
- **Use unique API keys** - Generate separate keys for each service
- **Review network security** - Ensure proper VLAN segmentation and firewall rules

See [SECURITY.md](SECURITY.md) for comprehensive security guidance.

## � Documentation Overview

This project includes several documentation files for different audiences:

- **[README.md](README.md)** (this file) - Installation, setup, and usage guide
- **[MIGRATION.md](MIGRATION.md)** - Migration guide for v2.0 unified server
- **[PROJECT_INSTRUCTIONS.md](PROJECT_INSTRUCTIONS.example.md)** - Copy into Claude project instructions for AI context
- **[CLAUDE.md](CLAUDE.md)** - Developer guide for AI assistants and contributors
- **[SECURITY.md](SECURITY.md)** - Security policies and best practices
- **[CONTRIBUTING.md](CONTRIBUTING.md)** - How to contribute to this project
- **[CHANGELOG.md](CHANGELOG.md)** - Version history and changes

**👥 For End Users:** Follow this README + copy PROJECT_INSTRUCTIONS.md to Claude
**🔄 Migrating from v1.x?** See [MIGRATION.md](MIGRATION.md) for unified server migration
**🤖 For AI Assistants:** Read [CLAUDE.md](CLAUDE.md) for complete development context
**🔧 For Contributors:** Start with CONTRIBUTING.md and [CLAUDE.md](CLAUDE.md)

## �📖 Important: Configure Claude Project Instructions

After setting up the MCP servers, **create your personalized project instructions**:

1. **Copy the example template:**

   ```bash
   # Windows
   copy PROJECT_INSTRUCTIONS.example.md PROJECT_INSTRUCTIONS.md

   # Linux/Mac
   cp PROJECT_INSTRUCTIONS.example.md PROJECT_INSTRUCTIONS.md
   ```

2. **Edit the file** with your actual infrastructure details:

   **PROJECT_INSTRUCTIONS.md** (for Claude Desktop project instructions):
   - Replace example IP addresses with your real network addresses
   - Add your actual server hostnames
   - Customize with your specific services and configurations
   - **Keep this file private** - it contains your network topology

   **CLAUDE_CUSTOM.md** (for AI development work - contributors only):
   - Update repository URLs with your actual GitHub repository
   - Add your Notion workspace URLs if using task management
   - Customize infrastructure references
   - **Keep this file private** - contains your specific URLs and setup

3. **Add to Claude Desktop:**
   - Open Claude Desktop
   - Go to your project settings
   - Copy the contents of your customized `PROJECT_INSTRUCTIONS.md`
   - Paste into the "Project instructions" field

**What's included:**

- Detailed MCP server capabilities and usage patterns
- Infrastructure overview and monitoring capabilities
- Specific commands and tools available for each service
- Troubleshooting and development guidance

This README covers installation and basic setup. The project instructions provide Claude with comprehensive usage context.

## 🎯 Deployment Options

**Version 2.0.0+** offers two deployment modes:

### Unified Server (Recommended for New Deployments)

Run all MCP servers in a single process with namespaced tools. This is the recommended approach for new installations and Docker deployments:

```json
{
  "mcpServers": {
    "homelab-unified": {
      "command": "python",
      "args": ["C:\\Path\\To\\Homelab-MCP\\homelab_unified_mcp.py"]
    }
  }
}
```

**Advantages:**
- ✅ Single configuration entry
- ✅ One Python process for all servers
- ✅ Better Docker deployment with unified entrypoint
- ✅ Cleaner logs (no duplicate warnings)
- ✅ All tools namespaced (e.g., `docker_get_containers`, `ping_ping_host`)
- ✅ Built-in health checks (Docker)
- ✅ Production-ready containerization

### Individual Servers (Legacy, Fully Supported)

Run each MCP server as a separate process. This mode remains fully supported for backward compatibility:

```json
{
  "mcpServers": {
    "docker": {
      "command": "python",
      "args": ["C:\\Path\\To\\Homelab-MCP\\docker_mcp_podman.py"]
    },
    "ollama": {
      "command": "python",
      "args": ["C:\\Path\\To\\Homelab-MCP\\ollama_mcp.py"]
    }
  }
}
```

**Advantages:**
- ✅ Granular control over each server
- ✅ Can enable/disable servers individually
- ✅ Original tool names (e.g., `get_docker_containers`, `ping_host`)
- ✅ Backward compatible with v1.x

**Migration Guide:** See [MIGRATION.md](MIGRATION.md) for detailed migration instructions and tool name changes.

## 🚀 Quick Start

### 1. Clone the repository

```bash
git clone https://github.com/bjeans/homelab-mcp
cd homelab-mcp
```

### 2. Install security checks (recommended)

```bash
# Install pre-push git hook for automatic security validation
python helpers/install_git_hook.py
```

### 3. Set up configuration files

**Environment variables:**

```bash
# Windows
copy .env.example .env

# Linux/Mac
cp .env.example .env
```

Edit `.env` with your actual values:

```bash
# Windows
notepad .env

# Linux/Mac
nano .env
```

**Ansible inventory (if using):**

```bash
# Windows
copy ansible_hosts.example.yml ansible_hosts.yml

# Linux/Mac
cp ansible_hosts.example.yml ansible_hosts.yml
```

Edit with your infrastructure details.

**Project instructions:**

```bash
# Windows
copy PROJECT_INSTRUCTIONS.example.md PROJECT_INSTRUCTIONS.md

# Linux/Mac
cp PROJECT_INSTRUCTIONS.example.md PROJECT_INSTRUCTIONS.md
```

Customize with your network topology and servers.

**AI development guide customizations (optional):**

```bash
# Windows
copy CLAUDE_CUSTOM.example.md CLAUDE_CUSTOM.md

# Linux/Mac
cp CLAUDE_CUSTOM.example.md CLAUDE_CUSTOM.md
```

Customize with your actual server names and infrastructure details. This file is gitignored and allows Claude to understand your specific homelab setup. See `CLAUDE.md` for more information about local customizations.

### 4. Install Python dependencies

```bash
pip install -r requirements.txt
```

### 5. Add to Claude Desktop config

**Config file location:**

- **Windows**: `%APPDATA%\Claude\claude_desktop_config.json`
- **macOS**: `~/Library/Application Support/Claude/claude_desktop_config.json`
- **Linux**: `~/.config/Claude/claude_desktop_config.json`

**Option A: Unified Server (Recommended)**

Single entry for all homelab servers:

```json
{
  "mcpServers": {
    "homelab-unified": {
      "command": "python",
      "args": ["C:\\Path\\To\\Homelab-MCP\\homelab_unified_mcp.py"]
    },
    "mcp-registry-inspector": {
      "command": "python",
      "args": ["C:\\Path\\To\\Homelab-MCP\\mcp_registry_inspector.py"]
    },
    "ansible-inventory": {
      "command": "python",
      "args": ["C:\\Path\\To\\Homelab-MCP\\ansible_mcp_server.py"]
    }
  }
}
```

**Option B: Individual Servers (Legacy)**

Separate entry for each server:

```json
{
  "mcpServers": {
    "mcp-registry-inspector": {
      "command": "python",
      "args": ["C:\\Path\\To\\Homelab-MCP\\mcp_registry_inspector.py"]
    },
    "docker": {
      "command": "python",
      "args": ["C:\\Path\\To\\Homelab-MCP\\docker_mcp_podman.py"]
    },
    "ollama": {
      "command": "python",
      "args": ["C:\\Path\\To\\Homelab-MCP\\ollama_mcp.py"]
    },
    "pihole": {
      "command": "python",
      "args": ["C:\\Path\\To\\Homelab-MCP\\pihole_mcp.py"]
    },
    "unifi": {
      "command": "python",
      "args": ["C:\\Path\\To\\Homelab-MCP\\unifi_mcp_optimized.py"]
    },
    "ping": {
      "command": "python",
      "args": ["C:\\Path\\To\\Homelab-MCP\\ping_mcp_server.py"]
    },
    "ups-monitor": {
      "command": "python",
      "args": ["C:\\Path\\To\\Homelab-MCP\\ups_mcp_server.py"]
    },
    "ansible-inventory": {
      "command": "python",
      "args": ["C:\\Path\\To\\Homelab-MCP\\ansible_mcp_server.py"]
    }
  }
}
```

**Note:** Tool names differ between modes. See [MIGRATION.md](MIGRATION.md) for details.

### 6. Restart Claude Desktop

### 7. Add project instructions to Claude

- Copy the contents of your customized `PROJECT_INSTRUCTIONS.md`
- Paste into your Claude project's "Project instructions" field
- This gives Claude comprehensive context about your MCP capabilities


## 🐳 Docker Deployment (Alternative)

Run the MCP servers in Docker containers for easier distribution, isolation, and production deployment.

<<<<<<< HEAD
### Quick Start with Docker Hub (Easiest)
=======
**Docker Hub:** [bjeans/homelab-mcp](https://hub.docker.com/r/bjeans/homelab-mcp)

### Quick Start with Docker (Unified Mode - Recommended)
>>>>>>> d9d3f883

**Pre-built images are automatically published to Docker Hub with multi-platform support (amd64/arm64):**

```bash
# Pull the latest image
docker pull bjeans/homelab-mcp:latest

# Run with your Ansible inventory
docker run -d \
  --name homelab-mcp \
  --network host \
  -v $(pwd)/ansible_hosts.yml:/config/ansible_hosts.yml:ro \
  bjeans/homelab-mcp:latest

# Or use a specific version
docker pull bjeans/homelab-mcp:2.0.0
```

**Available on Docker Hub:** https://hub.docker.com/r/bjeans/homelab-mcp

**Available tags:**
- `latest` - Latest stable release from main branch
- `edge` - Latest development build from main branch
- `2.0.0`, `2.0`, `2` - Semantic versioning tags for releases
- `<git-sha>` - Specific commit builds for traceability

**Multi-platform support:**
- `linux/amd64` - x86_64 servers and workstations
- `linux/arm64` - Raspberry Pi, ARM-based systems

### Build from Source (Advanced)

**Build the image locally if you need to customize:**

```bash
# Pull the pre-built image from Docker Hub (recommended)
docker pull bjeans/homelab-mcp:latest

# Run with Docker Compose (recommended for production)
docker-compose up -d

# Or run unified server directly
docker run -d \
  --name homelab-mcp \
  --network host \
  -v $(pwd)/ansible_hosts.yml:/config/ansible_hosts.yml:ro \
  bjeans/homelab-mcp:latest
```

**Building from source (optional):**

```bash
# Clone and navigate to repository
git clone https://github.com/bjeans/homelab-mcp
cd homelab-mcp

# Build the image locally
docker build -t homelab-mcp:latest .
```

### Docker Features

**2.0.0 Docker Improvements:**
- ✅ Unified MCP server as default entrypoint (all 7 servers in one container)
- ✅ Automatic unified mode detection (no ENABLED_SERVERS needed)
- ✅ Built-in health checks (HEALTHCHECK configured)
- ✅ Non-root user security (mcpuser UID 1000)
- ✅ Proper signal handling and clean shutdown
- ✅ Optimized layer caching for faster rebuilds
- ✅ System dependencies included (iputils-ping for cross-platform support)

### Configuration Methods

**Method 1: Ansible Inventory (Recommended)**

```bash
# Create your ansible_hosts.yml with infrastructure details
# Then mount as volume:

docker run -d \
  --name homelab-mcp \
  --network host \
  -v $(pwd)/ansible_hosts.yml:/config/ansible_hosts.yml:ro \
  bjeans/homelab-mcp:latest
```

**Method 2: Environment Variables (Marketplace Ready)**

```bash
docker run -d \
  --name homelab-mcp \
  --network host \
  -e DOCKER_SERVER1_ENDPOINT=192.168.1.100:2375 \
  -e DOCKER_SERVER1_NAME=Local-Docker \
  -e OLLAMA_SERVER1_ENDPOINT=192.168.1.100:11434 \
  bjeans/homelab-mcp:latest
```

### Legacy Mode: Individual Servers (Docker)

For backward compatibility, you can still run individual servers by setting `ENABLED_SERVERS`:

```bash
docker run -d \
  --name homelab-mcp-docker \
  --network host \
  -e ENABLED_SERVERS=docker \
  -v $(pwd)/ansible_hosts.yml:/config/ansible_hosts.yml:ro \
  bjeans/homelab-mcp:latest
```

### Available Servers

**Unified Mode (Default):**
- ✅ All 7 servers in one process: Ansible, Docker, Ping, Ollama, Pi-hole, Unifi, UPS
- ✅ Namespaced tools (e.g., `docker_get_containers`, `ups_get_ups_status`)
- ✅ Single configuration entry
- ✅ Built-in health checks

**Legacy Mode (Set `ENABLED_SERVERS`):**
- ✅ `ansible` - Ansible inventory queries
- ✅ `docker` - Docker/Podman container management
- ✅ `ping` - Network ping utilities
- ✅ `ollama` - Ollama AI model management
- ✅ `pihole` - Pi-hole DNS statistics
- ✅ `unifi` - Unifi network device monitoring
- ✅ `ups` - UPS/NUT power monitoring

### Docker Configuration

**Two configuration methods supported:**

1. **Ansible Inventory (Recommended)** - Mount as volume
2. **Environment Variables** - Pass via Docker `-e` flags

See [DOCKER.md](DOCKER.md) for comprehensive Docker deployment guide including:
- Detailed setup instructions
- Network configuration options
- Security best practices
- Claude Desktop integration
- Troubleshooting common issues

### Integration with Claude Desktop

**Unified Mode (Recommended):**

```json
{
  "mcpServers": {
    "homelab-unified": {
      "command": "docker",
      "args": ["exec", "-i", "homelab-mcp", "python", "homelab_unified_mcp.py"]
    }
  }
}
```

**Legacy Mode (Individual Servers):**

```json
{
  "mcpServers": {
    "homelab-docker": {
      "command": "docker",
      "args": ["exec", "-i", "homelab-mcp-docker", "python", "docker_mcp_podman.py"]
    },
    "homelab-ping": {
      "command": "docker",
      "args": ["exec", "-i", "homelab-mcp", "python", "ping_mcp_server.py"]
    }
  }
}
```

**Important:** Use `docker exec -i` (not `-it`) for proper MCP stdio communication.

### Testing Docker Containers

**Quick verification test (using environment variables - marketplace ready):**

```bash
# Test Unified Server
docker run --rm --network host \
    -e DOCKER_SERVER1_ENDPOINT=localhost:2375 \
    -e OLLAMA_SERVER1_ENDPOINT=localhost:11434 \
    bjeans/homelab-mcp:latest

# Test Individual Server (legacy)
docker run --rm --network host \
    -e ENABLED_SERVERS=ping \
    bjeans/homelab-mcp:latest
```

**Docker Compose testing:**

```bash
docker-compose up -d
docker-compose logs -f
```

For comprehensive Docker deployment guide, see [DOCKER.md](DOCKER.md).


## 📦 Available MCP Servers

### MCP Registry Inspector

Provides introspection into your MCP development environment.

**⚠️ Note:** MCP Registry Inspector is NOT included in Docker image - run directly on your host machine only.

**Tools:**

- `get_claude_config` - View Claude Desktop MCP configuration
- `list_mcp_servers` - List all registered MCP servers
- `list_mcp_directory` - Browse MCP development directory
- `read_mcp_file` - Read MCP server source code
- `write_mcp_file` - Write/update MCP server files
- `search_mcp_files` - Search for files by name

**Configuration:**

```bash
MCP_DIRECTORY=/path/to/your/Homelab-MCP
CLAUDE_CONFIG_PATH=/path/to/claude_desktop_config.json  # Optional
```

### Docker/Podman Container Manager

Manage Docker and Podman containers across multiple hosts.

**🔒 Security Warning:** Docker/Podman APIs typically use unencrypted HTTP without authentication. See [SECURITY.md](SECURITY.md) for required firewall configuration.

**Tools:**

Individual server mode:
- `get_docker_containers` - Get containers on a specific host
- `get_all_containers` - Get all containers across all hosts
- `get_container_stats` - Get CPU and memory stats
- `check_container` - Check if a specific container is running
- `find_containers_by_label` - Find containers by label
- `get_container_labels` - Get all labels for a container

Unified server mode (namespaced):
- `docker_get_containers` - Get containers on a specific host
- `docker_get_all_containers` - Get all containers across all hosts
- `docker_get_container_stats` - Get CPU and memory stats
- `docker_check_container` - Check if a specific container is running
- `docker_find_containers_by_label` - Find containers by label
- `docker_get_container_labels` - Get all labels for a container

**Configuration Options:**

**Option 1: Using Ansible Inventory (Recommended)**

```bash
ANSIBLE_INVENTORY_PATH=/path/to/ansible_hosts.yml

# Ansible inventory group names (default: docker_hosts, podman_hosts)
# Change these if you use different group names in your ansible_hosts.yml
DOCKER_ANSIBLE_GROUP=docker_hosts
PODMAN_ANSIBLE_GROUP=podman_hosts
```

**Option 2: Using Environment Variables**

```bash
DOCKER_SERVER1_ENDPOINT=192.168.1.100:2375
DOCKER_SERVER2_ENDPOINT=192.168.1.101:2375
PODMAN_SERVER1_ENDPOINT=192.168.1.102:8080
```


### Ollama AI Model Manager

Monitor and manage Ollama AI model instances across your homelab, plus check your LiteLLM proxy for unified API access.

#### What's Included

**Ollama Monitoring:**

- Track multiple Ollama instances across different hosts
- View available models and their sizes
- Check instance health and availability

**LiteLLM Proxy Integration:**

- LiteLLM provides a unified OpenAI-compatible API across all your Ollama instances
- Enables load balancing and failover between multiple Ollama servers
- Allows you to use OpenAI client libraries with your local models
- The MCP server can verify your LiteLLM proxy is online and responding

**Why use LiteLLM?**

- **Load Balancing**: Automatically distributes requests across multiple Ollama instances
- **Failover**: If one Ollama server is down, requests route to healthy servers
- **OpenAI Compatibility**: Use any OpenAI SDK/library with your local models
- **Centralized Access**: Single endpoint (e.g., `http://192.0.2.10:4000`) for all models
- **Usage Tracking**: Monitor which models are being used most

**Tools:**

- `get_ollama_status` - Check status of all Ollama instances and model counts
- `get_ollama_models` - Get detailed model list for a specific host
- `get_litellm_status` - Verify LiteLLM proxy is online and responding

**Configuration Options:**

**Option 1: Using Ansible Inventory (Recommended)**

```bash
ANSIBLE_INVENTORY_PATH=/path/to/ansible_hosts.yml
OLLAMA_PORT=11434  # Default Ollama port

# Ansible inventory group name (default: ollama_servers)
# Change this if you use a different group name in your ansible_hosts.yml
OLLAMA_INVENTORY_GROUP=ollama_servers

# LiteLLM Configuration
LITELLM_HOST=192.168.1.100  # Host running LiteLLM proxy
LITELLM_PORT=4000           # LiteLLM proxy port (default: 4000)
```

**Option 2: Using Environment Variables**

```bash
# Ollama Instances
OLLAMA_SERVER1=192.168.1.100
OLLAMA_SERVER2=192.168.1.101
OLLAMA_WORKSTATION=192.168.1.150

# LiteLLM Proxy
LITELLM_HOST=192.168.1.100
LITELLM_PORT=4000
```


**Setting Up LiteLLM (Optional):**

If you want to use LiteLLM for unified access to your Ollama instances:

1. **Install LiteLLM** on one of your servers:

   ```bash
   pip install litellm[proxy]
   ```

2. **Create configuration** (`litellm_config.yaml`):

   ```yaml
   model_list:
     - model_name: llama3.2
       litellm_params:
         model: ollama/llama3.2
         api_base: http://server1:11434
     - model_name: llama3.2
       litellm_params:
         model: ollama/llama3.2
         api_base: http://server2:11434
   
   router_settings:
     routing_strategy: usage-based-routing
   ```

3. **Start LiteLLM proxy**:

   ```bash
   litellm --config litellm_config.yaml --port 4000
   ```

4. **Use the MCP tool** to verify it's running:

   - In Claude: "Check my LiteLLM proxy status"

**Example Usage:**

- "What Ollama instances do I have running?"
- "Show me all models on my Dell-Server"
- "Is my LiteLLM proxy online?"
- "How many models are available across all servers?"


### Pi-hole DNS Manager

Monitor Pi-hole DNS statistics and status.

**🔒 Security Note:** Store Pi-hole API keys securely in `.env` file. Generate unique keys per instance.

**Tools:**

- `get_pihole_stats` - Get DNS statistics from all Pi-hole instances
- `get_pihole_status` - Check which Pi-hole instances are online

**Configuration Options:**

**Option 1: Using Ansible Inventory (Recommended)**

```bash
ANSIBLE_INVENTORY_PATH=/path/to/ansible_hosts.yml

# Ansible inventory group name (default: PiHole)
# Change this if you use a different group name in your ansible_hosts.yml
PIHOLE_ANSIBLE_GROUP=PiHole

# API keys still required in .env:
PIHOLE_API_KEY_SERVER1=your-api-key-here
PIHOLE_API_KEY_SERVER2=your-api-key-here
```

**Option 2: Using Environment Variables**

```bash
PIHOLE_API_KEY_SERVER1=your-api-key
PIHOLE_API_KEY_SERVER2=your-api-key
PIHOLE_SERVER1_HOST=pihole1.local
PIHOLE_SERVER1_PORT=80
PIHOLE_SERVER2_HOST=pihole2.local
PIHOLE_SERVER2_PORT=8053
```

**Getting Pi-hole API Keys:**

- Web UI: Settings → API → Show API Token
- Or generate new: `pihole -a -p` on Pi-hole server

### Unifi Network Monitor

Monitor Unifi network infrastructure and clients with caching for performance.

**🔒 Security Note:** Use a dedicated API key with minimal required permissions.

**Tools:**

- `get_network_devices` - Get all network devices (switches, APs, gateways)
- `get_network_clients` - Get all active network clients
- `get_network_summary` - Get network overview
- `refresh_network_data` - Force refresh from controller (bypasses cache)

**Configuration:**

```bash
UNIFI_API_KEY=your-unifi-api-key
UNIFI_HOST=192.168.1.1
```

**Note:** Data is cached for 5 minutes to improve performance. Use `refresh_network_data` to force update.

### Ansible Inventory Inspector

Query Ansible inventory information (read-only).

**Tools:**

- `get_all_hosts` - Get all hosts in inventory
- `get_all_groups` - Get all groups
- `get_host_details` - Get detailed host information
- `get_group_details` - Get detailed group information
- `get_hosts_by_group` - Get hosts in specific group
- `search_hosts` - Search hosts by pattern or variable
- `get_inventory_summary` - High-level inventory overview
- `reload_inventory` - Reload inventory from disk

**Configuration:**

```bash
ANSIBLE_INVENTORY_PATH=/path/to/ansible_hosts.yml
```

### Ping Network Connectivity Monitor

Test network connectivity and host availability using ICMP ping across your infrastructure.

**Why use this?**

- Quick health checks during outages or after power events
- Verify which hosts are reachable before querying service-specific MCPs
- Simple troubleshooting tool to identify network issues
- Baseline connectivity testing for your infrastructure

**Tools:**

- `ping_host` - Ping a single host by name (resolved from Ansible inventory)
- `ping_group` - Ping all hosts in an Ansible group concurrently
- `ping_all` - Ping all infrastructure hosts concurrently
- `list_groups` - List available Ansible groups for ping operations

**Features:**

- ✅ **Cross-platform support** - Works on Windows, Linux, and macOS
- ✅ **Ansible integration** - Automatically resolves hostnames/IPs from inventory
- ✅ **Concurrent pings** - Test multiple hosts simultaneously for faster results
- ✅ **Detailed statistics** - RTT min/avg/max, packet loss percentage
- ✅ **Customizable** - Configure timeout and packet count
- ✅ **No dependencies** - Uses system `ping` command (no extra libraries needed)

**Configuration:**

```bash
ANSIBLE_INVENTORY_PATH=/path/to/ansible_hosts.yml
# No additional API keys required!
```

**Example Usage:**

- "Ping server1.example.local"
- "Check connectivity to all Pi-hole servers"
- "Ping all Ubuntu_Server hosts"
- "Test connectivity to entire infrastructure"
- "What groups can I ping?"

**When to use:**

- **After power outages** - Quickly identify which hosts came back online
- **Before service checks** - Verify host is reachable before checking specific services
- **Network troubleshooting** - Isolate connectivity issues from service issues
- **Health monitoring** - Regular checks to ensure infrastructure availability

### UPS Monitoring (Network UPS Tools)

Monitor UPS (Uninterruptible Power Supply) devices across your infrastructure using Network UPS Tools (NUT) protocol.

**Why use this?**

- Real-time visibility into power infrastructure status
- Proactive alerts before battery depletion during outages
- Monitor multiple UPS devices across different hosts
- Track battery health and runtime estimates
- Essential for critical infrastructure planning

**Tools:**

- `get_ups_status` - Check status of all UPS devices across all NUT servers
- `get_ups_details` - Get detailed information for a specific UPS device
- `get_battery_runtime` - Get battery runtime estimates for all UPS devices
- `get_power_events` - Check for recent power events (on battery, low battery)
- `list_ups_devices` - List all UPS devices configured in inventory
- `reload_inventory` - Reload Ansible inventory after changes

**Features:**

- ✅ **NUT protocol support** - Uses Network UPS Tools standard protocol (port 3493)
- ✅ **Ansible integration** - Automatically discovers UPS from inventory
- ✅ **Multiple UPS per host** - Support for servers with multiple UPS devices
- ✅ **Battery monitoring** - Track charge level, runtime remaining, load percentage
- ✅ **Power event detection** - Identify when UPS switches to battery or low battery
- ✅ **Cross-platform** - Works with any NUT-compatible UPS (TrippLite, APC, CyberPower, etc.)
- ✅ **Flexible auth** - Optional username/password authentication

**Configuration:**

**Option 1: Using Ansible Inventory (Recommended)**

```bash
ANSIBLE_INVENTORY_PATH=/path/to/ansible_hosts.yml

# Default NUT port (optional, defaults to 3493)
NUT_PORT=3493

# NUT authentication (optional - only if your NUT server requires it)
NUT_USERNAME=monuser
NUT_PASSWORD=secret
```

**Ansible inventory example:**

```yaml
nut_servers:
  hosts:
    dell-server.example.local:
      ansible_host: 192.168.1.100
      nut_port: 3493
      ups_devices:
        - name: tripplite
          description: "TrippLite SMART1500LCDXL"
```

**Option 2: Using Environment Variables**

```bash
NUT_PORT=3493
NUT_USERNAME=monuser
NUT_PASSWORD=secret
```

**Prerequisites:**

1. **Install NUT on servers with UPS devices:**
   ```bash
   # Debian/Ubuntu
   sudo apt install nut nut-client nut-server

   # RHEL/Rocky/CentOS
   sudo dnf install nut nut-client
   ```

2. **Configure NUT daemon (`/etc/nut/ups.conf`):**
   ```ini
   [tripplite]
       driver = usbhid-ups
       port = auto
       desc = "TrippLite SMART1500LCDXL"
   ```

3. **Enable network monitoring (`/etc/nut/upsd.conf`):**
   ```ini
   LISTEN 0.0.0.0 3493
   ```

4. **Configure access (`/etc/nut/upsd.users`):**
   ```ini
   [monuser]
       password = secret
       upsmon master
   ```

5. **Start NUT services:**
   ```bash
   sudo systemctl enable nut-server nut-client
   sudo systemctl start nut-server nut-client
   ```

**Example Usage:**

- "What's the status of all my UPS devices?"
- "Show me battery runtime for the Dell server UPS"
- "Check for any power events"
- "Get detailed info about the TrippLite UPS"
- "List all configured UPS devices"

**When to use:**

- **After power flickers** - Verify UPS devices handled the event properly
- **Before maintenance** - Check battery levels and estimated runtime
- **Regular monitoring** - Track UPS health and battery condition
- **Capacity planning** - Understand how long systems can run on battery

**Common UPS Status Codes:**

- `OL` - Online (normal operation, AC power present)
- `OB` - On Battery (power outage, running on battery)
- `LB` - Low Battery (critically low battery, shutdown imminent)
- `CHRG` - Charging (battery is charging)
- `RB` - Replace Battery (battery needs replacement)

## 🔒 Security

### Automated Security Checks

This project includes automated security validation to prevent accidental exposure of sensitive data:

**Install the pre-push git hook (recommended):**

```bash
# From project root
python helpers/install_git_hook.py
```

**What it does:**

- Automatically runs `helpers/pre_publish_check.py` before every git push
- Blocks pushes that contain potential secrets or sensitive data
- Protects against accidentally committing API keys, passwords, or personal information

**Manual security check:**

```bash
# Run security validation manually
python helpers/pre_publish_check.py
```

**Bypass security check (use with extreme caution):**

```bash
# Only when absolutely necessary
git push --no-verify
```

### Critical Security Practices

**Configuration Files:**

- ✅ **DO** use `.env.example` as a template
- ✅ **DO** keep `.env` file permissions restrictive (`chmod 600` on Linux/Mac)
- ❌ **NEVER** commit `.env` to version control
- ❌ **NEVER** commit `ansible_hosts.yml` with real infrastructure
- ❌ **NEVER** commit `PROJECT_INSTRUCTIONS.md` with real network topology

**API Security:**

- ✅ **DO** use unique API keys for each service
- ✅ **DO** rotate API keys regularly (every 90 days recommended)
- ✅ **DO** use strong, randomly-generated keys (32+ characters)
- ❌ **NEVER** expose Docker/Podman APIs to the internet
- ❌ **NEVER** reuse API keys between environments

**Network Security:**

- ✅ **DO** use firewall rules to restrict API access
- ✅ **DO** implement VLAN segmentation
- ✅ **DO** enable TLS/HTTPS where possible
- ❌ **NEVER** expose management interfaces publicly

**For detailed security guidance, see [SECURITY.md](SECURITY.md)**

## 📋 Requirements

### System Requirements

- **Python**: 3.10 or higher
- **Claude Desktop**: Latest version recommended
- **Network Access**: Connectivity to homelab services

### Python Dependencies

Install via `requirements.txt`:

```bash
pip install -r requirements.txt
```

Core dependencies:

- `mcp` - Model Context Protocol SDK
- `aiohttp` - Async HTTP client
- `pyyaml` - YAML parsing for Ansible inventory

### Service Requirements

- **Docker/Podman**: API enabled on monitored hosts
- **Pi-hole**: v6+ with API enabled
- **Unifi Controller**: API access enabled
- **Ollama**: Running instances with API accessible
- **NUT (Network UPS Tools)**: Installed and configured on hosts with UPS devices
- **Ansible**: Inventory file (optional but recommended)

## 💻 Compatibility

### Tested Platforms

**Developed and tested on:**

- **OS**: Windows 11
- **Claude Desktop**: Version 0.13.64
- **Python**: Version 3.13.8

### Cross-Platform Notes

**Windows**: Fully tested and supported ✅
**macOS**: Should work but untested ⚠️
**Linux**: Should work but untested ⚠️

**Known platform differences:**

- File paths in documentation are Windows-style
- Path separators may need adjustment for Unix systems
- `.env` file permissions should be set on Unix (`chmod 600 .env`)

**Contributions for other platforms welcome!**

## 🛠️ Development

**📖 First time contributing?** Read [CLAUDE.md](CLAUDE.md) for complete development guidance including architecture patterns, security requirements, and AI assistant workflows.

### Getting Started

1. **Install security git hook (required for contributors):**

   ```bash
   python helpers/install_git_hook.py
   ```

2. **Set up development environment:**

   ```bash
   pip install -r requirements.txt
   cp .env.example .env
   # Edit .env with your test values
   ```

### Testing MCP Servers Locally

**Before submitting a PR, test your MCP server changes locally using the MCP Inspector tool.**

**Quick start:**

```bash
# MCP Inspector is an optional Node.js tool for interactive testing
# Option 1: Use npx (no installation needed - recommended)
npx @modelcontextprotocol/inspector uv --directory . run <server>_mcp.py

# Option 2: Install globally first (one-time setup)
npm install -g @modelcontextprotocol/inspector
# Then run: mcp-inspector uv --directory . run <server>_mcp.py
```

This opens a web-based debugger at `http://localhost:5173` where you can:
- See all available tools for the MCP server
- Test each tool with sample arguments
- Verify responses are properly formatted
- Debug issues before submitting PRs

**For detailed testing instructions**, see the **Testing MCP Servers Locally** section in [CONTRIBUTING.md](CONTRIBUTING.md).

### Helper Scripts

The `helpers/` directory contains utility scripts for development and deployment:

- **`install_git_hook.py`** - Installs git pre-push hook for automatic security checks
- **`pre_publish_check.py`** - Security validation script (runs automatically via git hook)

**Usage:**

```bash
# Install security git hook
python helpers/install_git_hook.py

# Run security check manually  
python helpers/pre_publish_check.py
```

### Project Structure

```text
Homelab-MCP/
├── helpers/                 # Utility and setup scripts
│   ├── install_git_hook.py # Git pre-push hook installer
│   └── pre_publish_check.py # Security validation script
├── .env.example              # Template for environment variables
├── .gitignore               # Excludes sensitive files
├── SECURITY.md              # Security best practices
├── README.md                # This file
├── CLAUDE_CUSTOM.example.md # Example for custom Claude instructions
├── CLAUDE.md                # Public Claude AI assistant guide
├── CONTRIBUTING.md          # Contribution guidelines
├── CHANGELOG.md             # Version history
├── requirements.txt         # Python dependencies
├── ansible_hosts.example.yml    # Example Ansible inventory
├── PROJECT_INSTRUCTIONS.example.md  # Example Claude instructions
├── ansible_mcp_server.py    # Ansible inventory MCP
├── docker_mcp_podman.py     # Docker/Podman MCP
├── ollama_mcp.py            # Ollama AI MCP
├── pihole_mcp.py            # Pi-hole DNS MCP
├── unifi_mcp_optimized.py   # Unifi network MCP
├── unifi_exporter.py        # Unifi data export utility
└── mcp_registry_inspector.py  # MCP development tools
```

### Adding a New MCP Server

1. **Create the server file**

   ```python
   #!/usr/bin/env python3
   """
   My Service MCP Server
   Description of what it does
   """
   import asyncio
   from mcp.server import Server
   # ... implement tools ...
   ```

2. **Add configuration to `.env.example`**

   ```bash
   # My Service Configuration
   MY_SERVICE_HOST=192.168.1.100
   MY_SERVICE_API_KEY=your-api-key
   ```

3. **Update documentation**
   - Add server details to this README
   - Update `PROJECT_INSTRUCTIONS.example.md`
   - Update `CLAUDE.md` if adding new patterns or capabilities
   - Add security notes if applicable

4. **Test thoroughly**
   - Test with real infrastructure
   - Verify error handling
   - Check for sensitive data leaks
   - Review security implications

### Environment Variables

All MCP servers support two configuration methods:

**1. Environment Variables (`.env` file)**

- Simple key=value pairs
- Loaded automatically by each MCP server
- Good for simple setups or testing

**2. Ansible Inventory (recommended for production)**

- Centralized infrastructure definition
- Supports complex host groupings
- Better for multi-host environments
- Set `ANSIBLE_INVENTORY_PATH` in `.env`

### Coding Standards

- **Python 3.10+** syntax and features
- **Async/await** for all I/O operations
- **Type hints** where beneficial
- **Error handling** for network operations
- **Logging** to stderr for debugging
- **Security**: Validate inputs, sanitize outputs

### Testing Checklist

Before committing changes:

- [ ] Security git hook installed (`python helpers/install_git_hook.py`)
- [ ] Manual security check passes (`python helpers/pre_publish_check.py`)
- [ ] No sensitive data in code or commits
- [ ] Environment variables for all configuration
- [ ] Error handling for network failures
- [ ] Logging doesn't expose secrets
- [ ] Documentation updated
- [ ] Security implications reviewed
- [ ] `.gitignore` updated if needed

## 🐛 Troubleshooting

### MCP Servers Not Appearing in Claude

1. **Check Claude Desktop config:**

   ```bash
   # Windows
   type %APPDATA%\Claude\claude_desktop_config.json
   
   # Mac/Linux
   cat ~/.config/Claude/claude_desktop_config.json
   ```

2. **Verify Python path is correct** in config
3. **Restart Claude Desktop** completely
4. **Check logs** - MCP servers log to stderr

### Connection Errors

**Docker/Podman API:**

```bash
# Test connectivity
curl http://your-host:2375/containers/json

# Check firewall
netstat -an | grep 2375
```

**Pi-hole API:**

```bash
# Test API key
curl "http://your-pihole/api/stats/summary?sid=YOUR_API_KEY"
```

**Ollama:**

```bash
# Test Ollama endpoint
curl http://your-host:11434/api/tags
```

### Import Errors

If you get Python import errors:

```bash
# Reinstall dependencies
pip install --upgrade -r requirements.txt

# Verify MCP installation
pip show mcp
```

### Permission Errors

**On Linux/Mac:**

```bash
# Fix .env permissions
chmod 600 .env

# Make scripts executable
chmod +x *.py
```

## 📚 Additional Resources

### MCP Protocol

- [MCP Documentation](https://modelcontextprotocol.io/)
- [MCP Python SDK](https://github.com/modelcontextprotocol/python-sdk)
- [Claude Desktop MCP Guide](https://docs.anthropic.com/claude/docs)

### Related Projects

- [Ansible Documentation](https://docs.ansible.com/)
- [Docker API Reference](https://docs.docker.com/engine/api/)
- [Pi-hole API](https://docs.pi-hole.net/)
- [Unifi Controller API](https://ubntwiki.com/products/software/unifi-controller/api)
- [Ollama API](https://github.com/ollama/ollama/blob/main/docs/api.md)

## 📄 License

MIT License - See [LICENSE](LICENSE) file for details

Copyright (c) 2025 Barnaby Jeans

## 🤝 Contributing

Contributions are welcome! Please see [CONTRIBUTING.md](CONTRIBUTING.md) for detailed guidelines.

### For AI Assistants & Developers

**📖 Read [CLAUDE.md](CLAUDE.md) first** - This file contains:

- Complete project architecture and development patterns
- Security requirements and common pitfalls to avoid
- Specific workflows for adding features and fixing bugs
- AI assistant-specific guidance for working with this codebase

### Quick Start for Contributors

1. **Install security git hook** (`python helpers/install_git_hook.py`)
2. **Review security guidelines** in [SECURITY.md](SECURITY.md)
3. **No sensitive data** in commits (hook will block automatically)
4. **All configuration** uses environment variables or Ansible
5. **Update documentation** for any changes
6. **Test thoroughly** with real infrastructure

### Pull Request Process

1. Fork the repository
2. Create a feature branch (`git checkout -b feature/amazing-feature`)
3. Make your changes
4. Test with your homelab setup
5. Update README and other docs as needed
6. Commit with clear messages (`git commit -m 'Add amazing feature'`)
7. Push to your fork (`git push origin feature/amazing-feature`)
8. Open a Pull Request

### Code Review Criteria

- Security best practices followed
- No hardcoded credentials or IPs
- Proper error handling
- Code follows existing patterns
- Documentation is clear and complete
- Changes are tested

## 🙏 Acknowledgments

- [Anthropic](https://anthropic.com/) for Claude and MCP
- The homelab community for inspiration
- Contributors and testers

## 📞 Support

- **Issues**: [GitHub Issues](https://github.com/bjeans/homelab-mcp/issues)
- **Discussions**: [GitHub Discussions](https://github.com/bjeans/homelab-mcp/discussions)
- **Security**: See [SECURITY.md](SECURITY.md) for reporting vulnerabilities

---

**Remember**: This project handles critical infrastructure. Always prioritize security and test changes in a safe environment first!<|MERGE_RESOLUTION|>--- conflicted
+++ resolved
@@ -311,13 +311,9 @@
 
 Run the MCP servers in Docker containers for easier distribution, isolation, and production deployment.
 
-<<<<<<< HEAD
+**Docker Hub:** [bjeans/homelab-mcp](https://hub.docker.com/r/bjeans/homelab-mcp)
+
 ### Quick Start with Docker Hub (Easiest)
-=======
-**Docker Hub:** [bjeans/homelab-mcp](https://hub.docker.com/r/bjeans/homelab-mcp)
-
-### Quick Start with Docker (Unified Mode - Recommended)
->>>>>>> d9d3f883
 
 **Pre-built images are automatically published to Docker Hub with multi-platform support (amd64/arm64):**
 
